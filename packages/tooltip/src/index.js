////////////////////////////////////////////////////////////////////////////////
// Welcome to @reach/tooltip!
//
// Quick definitions:
//
// - "on rest" or "rested on": describes when the element receives mouse hover
//   after a short delay (and hopefully soon, touch longpress).
//
// - "activation": describes a mouse click, keyboard enter, or keyboard space.
//
// Only one tooltip can be visible at a time, so we use a global state chart to
// describe the various states and transitions between states that are
// possible. With all the timeouts involved with tooltips it's important to
// "make impossible states impossible" with a state machine.
//
// It's also okay to use these module globals because you don't server render
// tooltips. None of the state is changed outside of user events.
//
// There are a few features that are important to understand.
//
// 1. Tooltips don't show up until the user has rested on one, we don't
//    want tooltips popupping up as you move your mouse around the page.
//
// 2. Once any tooltip becomes visible, other tooltips nearby should skip
//    resting and display immediately.
//
// 3. Tooltips stick around for a little bit after blur/mouseleave.
//
// TODO: Research longpress tooltips on Android, iOS
// - Probably want to position it by default above, since your thumb
//   is below and would cover it
// - I'm thinking after longpress, display the tooltip and cancel any click
//   events. Then on touchend, so they can read it display the tooltip for
//   a little while longer in case their hand was obstructing the tooltip.

/* eslint-disable default-case */

import React, {
  Fragment,
  cloneElement,
  Children,
  useState,
  useRef,
  forwardRef,
  useEffect
} from "react";
import { useId } from "@reach/auto-id";
import { wrapEvent, checkStyles, useForkedRef, makeId } from "@reach/utils";
import Portal from "@reach/portal";
import VisuallyHidden from "@reach/visually-hidden";
import { useRect } from "@reach/rect";
import PropTypes from "prop-types";

////////////////////////////////////////////////////////////////////////////////
// ~The states~

// nothing goin' on
const IDLE = "idle";

// we're considering showing the tooltip, but we're gonna wait a sec
const FOCUSED = "focused";

// IT'S ON
const VISIBLE = "visible";

// Focus has left, but we want to keep it visible for a sec
const LEAVING_VISIBLE = "leavingVisible";

// The user clicked the tool, so we want to hide the thing, we can't just use
// IDLE because we need to ignore mousemove, etc.
const DISMISSED = "dismissed";

const chart = {
  initial: IDLE,
  states: {
    [IDLE]: {
      enter: clearContextId,
      on: {
        mouseenter: FOCUSED,
        focus: VISIBLE
      }
    },
    [FOCUSED]: {
      enter: startRestTimer,
      leave: clearRestTimer,
      on: {
        mousemove: FOCUSED,
        mouseleave: IDLE,
        mousedown: DISMISSED,
        blur: IDLE,
        rest: VISIBLE
      }
    },
    [VISIBLE]: {
      on: {
        focus: FOCUSED,
        mouseenter: FOCUSED,
        mouseleave: LEAVING_VISIBLE,
        blur: LEAVING_VISIBLE,
        mousedown: DISMISSED,
        selectWithKeyboard: DISMISSED,
        globalMouseMove: LEAVING_VISIBLE
      }
    },
    [LEAVING_VISIBLE]: {
      enter: startLeavingVisibleTimer,
      leave: () => {
        clearLeavingVisibleTimer();
        clearContextId();
      },
      on: {
        mouseenter: VISIBLE,
        focus: VISIBLE,
        timecomplete: IDLE
      }
    },
    [DISMISSED]: {
      leave: () => {
        // allows us to come on back later w/o entering something else first
        context.id = null;
      },
      on: {
        mouseleave: IDLE,
        blur: IDLE
      }
    }
  }
};

// chart context allows us to persist some data around, in Tooltip all we use
// is the id of the current tooltip being interacted with.
let context = { id: null };
let state = chart.initial;

////////////////////////////////////////////////////////////////////////////////
// Finds the next state from the current state + action. If the chart doesn't
// describe that transition, it will throw.
//
// It also manages lifecycles of the machine, (enter/leave hooks on the state
// chart)
function transition(action, newContext) {
  const stateDef = chart.states[state];
  const nextState = stateDef.on[action];

  // Really useful for debugging
  // console.log({ action, state, nextState, contextId: context.id });
  // !nextState && console.log('no transition taken')

  if (!nextState) {
    return;
  }

  if (stateDef.leave) {
    stateDef.leave();
  }

  if (newContext) {
    context = newContext;
  }

  const nextDef = chart.states[nextState];
  if (nextDef.enter) {
    nextDef.enter();
  }

  state = nextState;
  notify();
}

////////////////////////////////////////////////////////////////////////////////
// Subscriptions:
//
// We could require apps to render a <TooltipProvider> around the app and use
// React context to notify Tooltips of changes to our state machine, instead
// we manage subscriptions ourselves and simplify the Tooltip API.
//
// Maybe if default context could take a hook (instead of just a static value)
// that was rendered at the root for us, that'd be cool! But it doesn't.
const subscriptions = [];

function subscribe(fn) {
  subscriptions.push(fn);
  return () => {
    subscriptions.splice(subscriptions.indexOf(fn), 1);
  };
}

function notify() {
  subscriptions.forEach(fn => fn(state, context));
}

////////////////////////////////////////////////////////////////////////////////
// Timeouts:

// Manages when the user "rests" on an element. Keeps the interface from being
// flashing tooltips all the time as the user moves the mouse around the screen.
let restTimeout;

function startRestTimer() {
  clearTimeout(restTimeout);
  restTimeout = setTimeout(() => transition("rest"), 100);
}

function clearRestTimer() {
  clearTimeout(restTimeout);
}

// Manages the delay to hide the tooltip after rest leaves.
let leavingVisibleTimer;

function startLeavingVisibleTimer() {
  clearTimeout(leavingVisibleTimer);
  leavingVisibleTimer = setTimeout(() => transition("timecomplete"), 500);
}

function clearLeavingVisibleTimer() {
  clearTimeout(leavingVisibleTimer);
}

// allows us to come on back later w/o entering something else first after the
// user leaves or dismisses
function clearContextId() {
  context.id = null;
}

////////////////////////////////////////////////////////////////////////////////
// THE HOOK! It's about time we got to the goods!
export function useTooltip({
  id: idProp,
  onMouseEnter,
  onMouseMove,
  onMouseLeave,
  onFocus,
  onBlur,
  onKeyDown,
  onMouseDown,
  ref: forwardedRef,
  DEBUG_STYLE
} = {}) {
  const id = useId(idProp);

  const [isVisible, setIsVisible] = useState(
    DEBUG_STYLE
      ? true
      : id === null
      ? false
      : context.id === id && state === VISIBLE
  );

  // hopefully they always pass a ref if they ever pass one
  const ownRef = useRef();
  const ref = forwardedRef || ownRef;
  const triggerRect = useRect(ref, isVisible);

  useEffect(() => {
    return subscribe(() => {
      if (
        context.id === id &&
        (state === VISIBLE || state === LEAVING_VISIBLE)
      ) {
        setIsVisible(true);
      } else {
        setIsVisible(false);
      }
    });
  }, [id]);

  useEffect(() => checkStyles("tooltip"));

  useEffect(() => {
    const listener = event => {
      if (
        (event.key === "Escape" || event.key === "Esc") &&
        state === VISIBLE
      ) {
        transition("selectWithKeyboard");
      }
    };
    document.addEventListener("keydown", listener);
    return () => document.removeEventListener("keydown", listener);
  }, []);

  const handleMouseEnter = () => {
    transition("mouseenter", { id });
  };

  const handleMouseMove = () => {
    transition("mousemove", { id });
  };

  const handleFocus = event => {
    if (window.__REACH_DISABLE_TOOLTIPS) return;
    transition("focus", { id });
  };

  const handleMouseLeave = () => {
    transition("mouseleave");
  };

  const handleBlur = () => {
    // Allow quick click from one tool to another
    if (context.id !== id) return;
    transition("blur");
  };

  const handleMouseDown = () => {
    // Allow quick click from one tool to another
    if (context.id !== id) return;
    transition("mousedown");
  };

  const handleKeyDown = event => {
<<<<<<< HEAD
    if (event.key === "Enter" || event.key === " ") {
      switch (state) {
        case VISIBLE: {
          transition("selectWithKeyboard");
        }
      }
=======
    if (event.key === "Enter" || event.key === " " || event.key === "Escape") {
      transition("selectWithKeyboard");
>>>>>>> 6891a883
    }
  };

  const trigger = {
    "aria-describedby": isVisible ? makeId("tooltip", id) : undefined,
    "data-reach-tooltip-trigger": "",
    ref,
    onMouseEnter: wrapEvent(onMouseEnter, handleMouseEnter),
    onMouseMove: wrapEvent(onMouseMove, handleMouseMove),
    onFocus: wrapEvent(onFocus, handleFocus),
    onBlur: wrapEvent(onBlur, handleBlur),
    onMouseLeave: wrapEvent(onMouseLeave, handleMouseLeave),
    onKeyDown: wrapEvent(onKeyDown, handleKeyDown),
    onMouseDown: wrapEvent(onMouseDown, handleMouseDown)
  };

  const tooltip = {
    id,
    triggerRect,
    isVisible
  };

  return [trigger, tooltip, isVisible];
}

////////////////////////////////////////////////////////////////////////////////
function Tooltip({ children, label, ariaLabel, id, DEBUG_STYLE, ...rest }) {
  const child = Children.only(children);

  // We need to pass some properties from the child into useTooltip
  // to make sure users can maintain control over the trigger's ref and events
  const [trigger, tooltip] = useTooltip({
    id,
    onMouseEnter: child.props.onMouseEnter,
    onMouseMove: child.props.onMouseMove,
    onMouseLeave: child.props.onMouseLeave,
    onFocus: child.props.onFocus,
    onBlur: child.props.onBlur,
    onKeyDown: child.props.onKeyDown,
    onMouseDown: child.props.onMouseDown,
    ref: child.ref,
    DEBUG_STYLE
  });
  return (
    <Fragment>
      {cloneElement(child, trigger)}
      <TooltipPopup
        label={label}
        ariaLabel={ariaLabel}
        {...tooltip}
        {...rest}
      />
    </Fragment>
  );
}

if (__DEV__) {
  Tooltip.propTypes = {
    children: PropTypes.node.isRequired,
    label: PropTypes.node.isRequired,
    ariaLabel: PropTypes.string
  };
  Tooltip.displayName = "Tooltip";
}

export default Tooltip;

////////////////////////////////////////////////////////////////////////////////
export const TooltipPopup = forwardRef(function TooltipPopup(
  {
    // own props
    label, // could use children but want to encourage simple strings
    ariaLabel,
    position,

    // hook spread props
    isVisible,
    id,
    triggerRect,
    ...rest
  },
  forwardRef
) {
  return isVisible ? (
    <Portal>
      <TooltipContent
        label={label}
        ariaLabel={ariaLabel}
        position={position}
        isVisible={isVisible}
        id={makeId("tooltip", id)}
        triggerRect={triggerRect}
        ref={forwardRef}
        {...rest}
      />
    </Portal>
  ) : null;
});

if (__DEV__) {
  TooltipPopup.propTypes = {
    label: PropTypes.node.isRequired,
    ariaLabel: PropTypes.string,
    position: PropTypes.func
  };
  TooltipPopup.displayName = "TooltipPopup";
}

// Need a separate component so that useRect works inside the portal
const TooltipContent = forwardRef(function TooltipContent(
  {
    label,
    ariaLabel,
    position = positionDefault,
    isVisible,
    id,
    triggerRect,
    style,
    ...rest
  },
  forwardedRef
) {
  const useAriaLabel = ariaLabel != null;
  const ownRef = useRef(null);
  const ref = useForkedRef(forwardedRef, ownRef);
  const tooltipRect = useRect(ownRef, isVisible);
  return (
    <Fragment>
      <div
        data-reach-tooltip
        role={useAriaLabel ? undefined : "tooltip"}
        id={useAriaLabel ? undefined : id}
        children={label}
        style={{
          ...style,
          ...getStyles(position, triggerRect, tooltipRect)
        }}
        ref={ref}
        {...rest}
      />
      {useAriaLabel && (
        <VisuallyHidden role="tooltip" id={id}>
          {ariaLabel}
        </VisuallyHidden>
      )}
    </Fragment>
  );
});

if (__DEV__) {
  TooltipContent.propTypes = {};
  TooltipContent.displayName = "TooltipContent";
}

// feels awkward when it's perfectly aligned w/ the trigger
const OFFSET = 8;

const getStyles = (position, triggerRect, tooltipRect) => {
  const haventMeasuredTooltipYet = !tooltipRect;
  if (haventMeasuredTooltipYet) {
    return { visibility: "hidden" };
  }
  return position(triggerRect, tooltipRect);
};

const positionDefault = (triggerRect, tooltipRect) => {
  const collisions = {
    top: triggerRect.top - tooltipRect.height < 0,
    right: window.innerWidth < triggerRect.left + tooltipRect.width,
    bottom:
      window.innerHeight < triggerRect.bottom + tooltipRect.height + OFFSET,
    left: triggerRect.left - tooltipRect.width < 0
  };

  const directionRight = collisions.right && !collisions.left;
  const directionUp = collisions.bottom && !collisions.top;

  return {
    left: directionRight
      ? `${triggerRect.right - tooltipRect.width + window.pageXOffset}px`
      : `${triggerRect.left + window.pageXOffset}px`,
    top: directionUp
      ? `${triggerRect.top -
          OFFSET -
          tooltipRect.height +
          window.pageYOffset}px`
      : `${triggerRect.top +
          OFFSET +
          triggerRect.height +
          window.pageYOffset}px`
  };
};<|MERGE_RESOLUTION|>--- conflicted
+++ resolved
@@ -310,17 +310,8 @@
   };
 
   const handleKeyDown = event => {
-<<<<<<< HEAD
     if (event.key === "Enter" || event.key === " ") {
-      switch (state) {
-        case VISIBLE: {
-          transition("selectWithKeyboard");
-        }
-      }
-=======
-    if (event.key === "Enter" || event.key === " " || event.key === "Escape") {
       transition("selectWithKeyboard");
->>>>>>> 6891a883
     }
   };
 
