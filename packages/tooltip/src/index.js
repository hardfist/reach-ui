--- conflicted
+++ resolved
@@ -481,14 +481,6 @@
 };
 
 const positionDefault = (triggerRect, tooltipRect) => {
-<<<<<<< HEAD
-=======
-  const styles = {
-    left: `${triggerRect.left + window.pageXOffset}px`,
-    top: `${triggerRect.top + triggerRect.height + window.pageYOffset}px`
-  };
-
->>>>>>> 0d285575
   const collisions = {
     top: triggerRect.top - tooltipRect.height < 0,
     right: window.innerWidth < triggerRect.left + tooltipRect.width,
