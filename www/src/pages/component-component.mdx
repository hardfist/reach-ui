import Helmet from "react-helmet"

<Helmet
  title="Reach UI - Component Component"
  meta={[
    {
      name: "description",
      content:
        "A dynamic version of React.Component, a component component if you will.",
    },
  ]}
/>

# Component Component

A dynamic version of `React.Component`, a component component if you will. Useful for inline lifecycles and state. It's also incredibly composable and used in many other Reach components.

```.jsx
<Component initialState={{ hue: 0 }}>
  {({ setState, state }) => (
    <div style={{ textAlign: 'center'}}>
      <button onClick={() => setState({ hue: Math.random() * 360 })}>
        Generate Triad Colorscheme
      </button>
      <br/>
      {[1, 2, 3].map(n => (
        <div
          key={n}
          style={{
            display: "inline-block",
            margin: 10,
            width: "2em",
            height: "2em",
            borderRadius: "50%",
            background: `hsl(${state.hue + (n * 120)}, 50%, 50%)`,
            transition: "background-color 200ms ease"
          }}
        />
      ))}
    </div>
  )}
</Component>
```

## Installation

```bash
npm install @reach/component-component
# or
yarn add @reach/component-component
```

And then import it:

```js
import Component from "@reach/component-component"
```

## Props

| Prop                                                  | Type   |
| ----------------------------------------------------- | ------ |
| [ initialState ](#initialstate)                       | object |
| [ getInitialState ](#getinitialstate)                 | func   |
| [ refs ](#refs)                                       | object |
| [ getRefs ](#getrefs)                                 | func   |
| [ didMount ](#didmount)                               | func   |
| [ didUpdate ](#didupdate)                             | func   |
| [ willUnmount ](willunmount)                          | func   |
| [ getSnapshotBeforeUpdate ](#getsnapshotbeforeupdate) | func   |
| [ shouldUpdate ](#shouldupdate)                       | func   |
| [ children ](#children)                               | func   |
| [ render ](#render)                                   | func   |

### initialState

_Type_: `object`

An object of initial state.

```.jsx
<Component initialState={{ count: 10 }}>
  {({ state }) => <div>Count is {state.count}</div>}
</Component>
```

### getInitialState

_Type_: `func: () => object`

A function to return intitial state. Use this when initial state is computed.

In the following example, `Date.now()` will _not_ be called every time a parent component causes this component to re-render.

```.jsx
<Component getInitialState={() => ({ now: Date.now() })}>
  {({ state }) => <div>Now is: {state.now}</div>}
</Component>
```

However, in the next example, `Date.now()` would be called with every re-render, which is not what we want.

```jsx
// 😭
<Component initialState={{ now: Date.now() }} />
```

### refs

_Type_: `object`

Put any refs you need to keep track of here, stuff like DOM nodes, timers, and subcriptions.

```.jsx
<Component refs={{ input: null }}>
  {({ refs }) => (
    <form onSubmit={(event) => {
      event.preventDefault()
      alert(refs.input.value)
    }}>
      <input
        ref={node => (refs.input = node)}
        type="text"
      /> <button type="submit">Go</button>
    </form>
  )}
</Component>
```

### getRefs

_Type_: `func: () => object`

Use this when any of your refs are computed.

```jsx
<Component
  getRefs={() => {
    return {
      input: React.createRef(),
      popupContainer: document.createElement("div"),
    }
  }}
/>
```

### didMount

_Type_: `func: ({ state, props, refs, setState, forceUpdate }) => undefined`

Called when the component mounts.

Perhaps you want some async data but don't want to make an entirely new component just for the lifecycles to get it:

```.jsx
<Component
  initialState={{ gists: null }}
  didMount={({ setState }) => {
    fetch("https://api.github.com/gists?per_page=5")
      .then(res => res.json())
      .then(gists => setState({ gists }));
  }}
>
  {({ state }) =>
    state.gists ? (
      <ul>
        {state.gists.map(gist => (
          <li key={gist.id}>
            <a href={gist.html_url}>{gist.description || gist.id}</a>
          </li>
        ))}
      </ul>
    ) : (
      <div>Loading...</div>
    )
  }
</Component>
```

See also [React Docs](https://reactjs.org/docs/react-component.html#componentdidmount).

### didUpdate

<<<<<<< HEAD
_Type_: `func: ({ state, props, refs, setState, forceUpdate, nextProps, nextState }) => undefined`
=======
_Type_: `func: ({ state, props, refs, setState, forceUpdate, prevProps, prevState }) => undefined`
>>>>>>> 1e2f0495

Called when the component updates. See [React Docs](https://reactjs.org/docs/react-component.html#componentdidupdate).

### willUnmount

_Type_: `func: ({ state, props, refs }) => undefined`

Called when the component will be removed from the page. See [React Docs](https://reactjs.org/docs/react-component.html#componentwillunmount).

### getSnapshotBeforeUpdate

_Type_: `func: ({ state, props, refs, prevProps, prevState }) => any`

See [React Docs](https://reactjs.org/docs/react-component.html#getsnapshotbeforeupdate).

### shouldUpdate

_Type_: `func: ({ state, props, nextProps, nextState }) => bool`

Return `true` to signify the component needs an update, `false` if it does not. Useful for wrapping up expensive parts of your app without having to refactor to new components.

For example: often you find just one part of your component is expensive to render, maybe because of a large SVG with a dynamic style or two. Rather than pulling the elements out of your component and putting them in a new `PureComponent`, you can inline a `shoudlUpdate` check:

```.jsx
<Component initialState={{ hue: 0 }}>
  {({ setState, state }) => (
    <div>
      <button onClick={() => {
        setState({ hue: Math.random() * 360 })
      }}>
        Change Color
      </button>

      <Component
        hue={state.hue}
        shouldUpdate={({ nextProps, props }) => {
          return nextProps.hue !== props.hue
        }}
      >
        <div>
          <svg width="100" height="100">
            <path
              d="M20,30 Q40,5 50,30 T90,30"
              fill="none"
              stroke={`hsl(${state.hue}, 50%, 50%)`}
              strokeWidth="5"
            />
          </svg>
        </div>
      </Component>
    </div>
  )}
</Component>
```

See also [React Docs](https://reactjs.org/docs/react-component.html#shouldcomponentupdate).

### children

_Type_: `node`

Usual React children prop.

```.jsx
<Component>
  <div>Hey, I am the child</div>
</Component>
```

_Type_: `func: ({ state, props, refs, setState, forceUpdate }) => node`

A render prop callback to provide the stateful parts of your component at render time.

```.jsx
<Component initialState={{ hue: 0 }}>
  {({ setState, state }) => (
    <div>
      <button onClick={() => (
        setState({ hue: Math.random() * 360 })
      )}>
        Generate Color
      </button>
      <br/>
      <svg width="100" height="100">
        <path
          d="M20,30 Q40,5 50,30 T90,30"
          fill="none"
          stroke={`hsl(${state.hue}, 50%, 50%)`}
          strokeWidth="5"
        />
      </svg>
    </div>
  )}
</Component>
```

### render

_Type_: `func: ({ state, props, refs, setState, forceUpdate }) => node`

```.jsx
<Component
  initialState={{ hue: 0 }}
  render={({ setState, state }) => (
    <div>
      <button onClick={() => setState({ hue: Math.random() * 360 })}>
        Generate Color
      </button>
      <br />
      <svg width="100" height="100">
        <path
          d="M20,30 Q40,5 50,30 T90,30"
          fill="none"
          stroke={`hsl(${state.hue}, 50%, 50%)`}
          strokeWidth="5"
        />
      </svg>
    </div>
  )}
/>
```

## Todo App Example

Here is a pretty involved example showing just how composable this component is:

- "App state" containing all todos
- "Todo state" containing state for a specific todo
- Updates the document title to the number of todos in the list
- Optimized todo rendering, avoiding updates if the color has not changed
- Tracked refs

```.jsx
<Component
  getRefs={() => ({
    input: React.createRef()
  })}
  getInitialState={() => {
    return {
      todos: ["This is kinda weird"]
    }
  }}
>
  {({ state, setState, refs }) => (
    <>
      <Component
        didUpdate={() => (document.title = state.todos.length + " Todos")}
      />
      <div style={{ fontFamily: "sans-serif" }}>
        <h4>Todo List</h4>
        <form
          onSubmit={event => {
            event.preventDefault();
            let node = refs.input.current;
            setState({ todos: state.todos.concat([node.value]) });
            node.value = "";
          }}
        >
          <input ref={refs.input} />
        </form>
        <div>
          {state.todos.map((todo, index) => (
            <Component
              key={index}
              getInitialState={() => ({ hue: Math.random() * 360 })}
              todo={todo}
              shouldUpdate={({ nextProps, nextState, props, state }) => {
                return (
                  nextProps.todo !== props.todo || nextState.hue !== state.hue
                );
              }}
            >
              {({ setState, state }) => (
                <div style={{ color: `hsl(${state.hue}, 50%, 50%)` }}>
                  <button
                    onClick={() => {
                      setState({ hue: Math.random() * 360 });
                    }}
                  >
                    Change Color
                  </button>{" "}
                  {todo}
                </div>
              )}
            </Component>
          ))}
        </div>
        <p>
          <button onClick={() => setState({ todos: [] })}>
            Clear all
          </button>
        </p>
      </div>
    </>
  )}
</Component>
```<|MERGE_RESOLUTION|>--- conflicted
+++ resolved
@@ -181,11 +181,7 @@
 
 ### didUpdate
 
-<<<<<<< HEAD
-_Type_: `func: ({ state, props, refs, setState, forceUpdate, nextProps, nextState }) => undefined`
-=======
 _Type_: `func: ({ state, props, refs, setState, forceUpdate, prevProps, prevState }) => undefined`
->>>>>>> 1e2f0495
 
 Called when the component updates. See [React Docs](https://reactjs.org/docs/react-component.html#componentdidupdate).
 
