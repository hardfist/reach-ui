import "./normalize.css"
import "./skeleton.css"
import "./syntax.css"
import "./app.css"

import React from "react"
import { LiveProvider, LiveEditor, LiveError, LivePreview } from "react-live"
import { MDXProvider } from "@mdx-js/react"
import Layout from "./layout"
import { useThrottle } from "use-throttle"
import matchSorter from "match-sorter"

import GatsbyLink from "gatsby-link"

import Component from "@reach/component-component"
import Rect, { useRect } from "@reach/rect"
import WindowSize from "@reach/window-size"
import Portal from "@reach/portal"
import { Dialog, DialogOverlay, DialogContent } from "@reach/dialog"
import {
  Menu,
  MenuList,
  MenuButton,
  MenuItem,
  MenuLink,
} from "@reach/menu-button"
import VisuallyHidden from "@reach/visually-hidden"
import Alert from "@reach/alert"
import {
  AlertDialog,
  AlertDialogLabel,
  AlertDialogDescription,
  AlertDialogOverlay,
  AlertDialogContent,
} from "@reach/alert-dialog"

import {
  Combobox,
  ComboboxInput,
  ComboboxPopover,
  ComboboxList,
  ComboboxOption,
  ComboboxOptionText,
} from "@reach/combobox"

import { Tabs, TabList, Tab, TabPanels, TabPanel } from "@reach/tabs"

import {
  Slider,
  SliderTrack,
  SliderTrackHighlight,
  SliderHandle,
  SliderMarker,
} from "@reach/slider"

import { useId } from "@reach/auto-id"

import Tooltip, { useTooltip, TooltipPopup } from "@reach/tooltip"

<<<<<<< HEAD
import { Transition } from "react-spring/web.cjs"
=======
import { useTransition, animated } from "react-spring/web.cjs"
>>>>>>> 970c3dd5

import { Phased } from "recondition"

const PreComponent = ({ className, ...props }) => {
  console.log(props.children.props)
  return props.children.props &&
    props.children.props.className === "language-jsx" ? (
    <LiveProvider
      theme={{ plain: {}, styles: [] }}
      code={props.children.props.children.trim()}
      //code={props.children.trim()}
      // ode={props.children}
      scope={{
        ...React,
        animated,
        GatsbyLink,
        Component,
        Rect,
        useRect,
        WindowSize,
        Portal,
        Menu,
        MenuList,
        MenuButton,
        MenuItem,
        MenuLink,
        VisuallyHidden,
        Dialog,
        DialogOverlay,
        DialogContent,
        useTransition,
        Phased,
        Alert,
        AlertDialog,
        AlertDialogDescription,
        AlertDialogLabel,
        AlertDialogOverlay,
        AlertDialogContent,
        Tabs,
        TabList,
        Tab,
        TabPanels,
        TabPanel,
        Slider,
        SliderTrack,
        SliderTrackHighlight,
        SliderHandle,
        SliderMarker,
        useId,
        Tooltip,
        TooltipPopup,
        useTooltip,
        Combobox,
        ComboboxInput,
        ComboboxPopover,
        ComboboxList,
        ComboboxOption,
        ComboboxOptionText,
        useThrottle,
        matchSorter,
      }}
    >
      <LiveEditor className="shit" tabIndex="-1" />
      <LiveError />
      <LivePreview />
    </LiveProvider>
  ) : (
    <pre {...props} className="WHAT_THE_CRAP" />
  )
}

const Table = props => <table className="u-full-width" {...props} />

let firstLoad = true

export default class MyPageLayout extends React.Component {
  componentDidMount() {
    if (firstLoad) {
      firstLoad = false
    } else {
      this.node.focus()
    }
    // I dunno, I just made it global on window, whatever...
    import("./cities.js")
  }

  render() {
    return (
      <Layout>
        <MDXProvider components={{ pre: PreComponent, table: Table }}>
          <main
            ref={n => (this.node = n)}
            tabIndex="-1"
            style={{ outline: "none" }}
            role="group"
          >
            {this.props.children}
          </main>
        </MDXProvider>
      </Layout>
    )
  }
}<|MERGE_RESOLUTION|>--- conflicted
+++ resolved
@@ -57,11 +57,7 @@
 
 import Tooltip, { useTooltip, TooltipPopup } from "@reach/tooltip"
 
-<<<<<<< HEAD
-import { Transition } from "react-spring/web.cjs"
-=======
 import { useTransition, animated } from "react-spring/web.cjs"
->>>>>>> 970c3dd5
 
 import { Phased } from "recondition"
 
